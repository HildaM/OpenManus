--- conflicted
+++ resolved
@@ -36,14 +36,8 @@
         default_factory=lambda: ToolCollection(
             PythonExecute(), GoogleSearch(), BrowserUseTool(), FileSaver(), Terminate()
         )
-<<<<<<< HEAD
     )
-=======
-    )
-
-    max_steps: int = 20
 
     async def _handle_special_tool(self, name: str, result: Any, **kwargs):
         await self.available_tools.get_tool(BrowserUseTool().name).cleanup()
-        await super()._handle_special_tool(name, result, **kwargs)
->>>>>>> cfdeb3ad
+        await super()._handle_special_tool(name, result, **kwargs)